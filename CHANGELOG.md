--- conflicted
+++ resolved
@@ -10,13 +10,9 @@
 
 ### Added
 
-<<<<<<< HEAD
+* New vision example: MAML++. (@[Théo Morales](https://github.com/DubiousCactus))
 * New GBML transforms: Per-Step & Per-Layer Per-Step learning rates from MAML++. ([Theo Morales](https://github.com/DubiousCactus))
-* New vision example: MAML++. ([Theo Morales](https://github.com/DubiousCactus))
-=======
 * New BatchNorm layer with per-step running statistics and weights & biases from MAML++. (@[Théo Morales](https://github.com/DubiousCactus))
-* New vision example: MAML++. (@[Théo Morales](https://github.com/DubiousCactus))
->>>>>>> f2ddbc43
 * Add tutorial: "Demystifying Task Transforms", ([Varad Pimpalkhute](https://github.com/nightlessbaron/))
 
 ### Changed
