
# Changelog

All notable changes to this project will be documented in this file.

The format is based on [Keep a Changelog](https://keepachangelog.com/en/1.0.0/),
and this project adheres to [Semantic Versioning](https://semver.org/spec/v2.0.0.html).

## [Unreleased]

### Added

### Changed

### Fixed

## v0.1.7

### Added

* Bounding box cropping for Aircraft and CUB200.
* Pretrained weights for vision models with: `l2l.vision.models.get_pretrained_backbone()`.
<<<<<<< HEAD
* New vision example: MAML++. (@[DubiousCactus](https://github.com/DubiousCactus))

### Changed
=======
* Add `keep_requires_grad` flag to `detach_module`. ([Zhaofeng Wu](https://github.com/ZhaofengWu))
>>>>>>> fab0e116

### Fixed

* Fix arguments when instantiating `l2l.nn.Scale`.
* Fix `train_loss` logging in `LightningModule` implementations with PyTorch-Lightning 1.5.
* Fix `RandomClassRotation` ([#283](https://github.com/learnables/learn2learn/pull/283)) to incorporate multi-channelled inputs. ([Varad Pimpalkhute](https://github.com/nightlessbaron/)) 
* Fix memory leak in `maml.py` and `meta-sgd.py` and add tests to `maml_test.py` and `metasgd_test.py` to check for possible future memory leaks. ([#284](https://github.com/learnables/learn2learn/issues/284)) ([Kevin Zhang](https://github.com/kzhang2)) 


## v0.1.6

### Added

* PyTorch Lightning interface to MAML, ANIL, ProtoNet, MetaOptNet.
* Automatic batcher for Lightning: `l2l.data.EpisodicBatcher`.
* `l2l.nn.PrototypicalClassifier` and `l2l.nn.SVMClassifier`.
* Add `l2l.vision.models.WRN28`.
* Separate modules for `CNN4Backbone`, `ResNet12Backbone`, `WRN28Backbones` w/ pretrained weights.
* Add `l2l.data.OnDeviceDataset` and implement `device` parameter for benchmarks.
* (Beta) Add `l2l.data.partition_task` and `l2l.data.InfiniteIterator`.

### Changed

* Renamed and clarify dropout parameters for `ResNet12`.

### Fixed

* Improved support for 1D inputs in `l2l.nn.KroneckerLinear`. (@timweiland)


## v0.1.5

### Fixed

* Fix setup.py for windows installs.

## v0.1.4

### Added

* `FilteredMetaDatasest` filter the classes used to sample tasks.
* `UnionMetaDatasest` to get the union of multiple MetaDatasets.
* Alias `MiniImageNetCNN` to `CNN4` and add `embedding_size` argument.
* Optional data augmentation schemes for vision benchmarks.
* `l2l.vision.models.ResNet12`
* `l2l.vision.datasets.DescribableTextures`
* `l2l.vision.datasets.Quickdraw`
* `l2l.vision.datasets.FGVCFungi`
* Add `labels_to_indices` and `indices_to_labels` as optional arguments to `l2l.data.MetaDataset`.

### Changed

* Updated reference for citations.


## v0.1.3

### Added

* `l2l.vision.datasets.CUBirds200`.

### Changed

* Optimization transforms can be accessed directly through `l2l.optim`, e.g. `l2l.optim.KroneckerTransform`.
* All vision models adhere to the `.features` and `.classifier` interface.

### Fixed

* Fix `clone_module` for Modules whose submodules share parameters.


## v0.1.2

### Added

* New example: [Meta-World](https://github.com/rlworkgroup/metaworld) example with MAML-TRPO with it's own env wrapper. (@[Kostis-S-Z](https://github.com/Kostis-S-Z))
* `l2l.vision.benchmarks` interface.
* Differentiable optimization utilities in `l2l.optim`. (including `l2l.optim.LearnableOptimizer` for meta-descent)
* General gradient-based meta-learning wrapper in `l2l.algorithms.GBML`.
* Various `nn.Modules` in `l2l.nn`.
* `l2l.update_module` as a more general alternative to `l2l.algorithms.maml_update`.

### Changed

### Fixed

* clone_module supports non-Module objects.
* VGG flowers now relies on tarfile.open() instead of tarfile.TarFile().


## v0.1.1

### Added

* New tutorial: 'Feature Reuse with ANIL'. (@ewinapun)

### Changed

* Mujoco imports optional for docs: the import error is postponed to first method call.

### Fixed

* `MAML()` and `clone_module` support for RNN modules.


## v0.1.0.1

### Fixed

* Remove Cython dependency when installing from PyPI and clean up package distribution.


## v0.1.0

### Added

* A CHANGELOG.md file.
* New vision datasets: FC100, tiered-Imagenet, FGVCAircraft, VGGFlowers102.
* New vision examples: Reptile & ANIL.
* Extensive benchmarks of all vision examples.

### Changed

* Re-wrote TaskDataset and task transforms in Cython, for a 20x speed-up.
* Travis testing with different versions of Python (3.6, 3.7), torch (1.1, 1.2, 1.3, 1.4), and torchvision (0.3, 0.4, 0.5).
* New Material doc theme with links to changelog and examples.

### Fixed

* Support for `RandomClassRotation` with newer versions of torchvision.
* Various minor fixes in the examples.
* Add Dropbox download if GDrive fails for FC100.<|MERGE_RESOLUTION|>--- conflicted
+++ resolved
@@ -20,13 +20,8 @@
 
 * Bounding box cropping for Aircraft and CUB200.
 * Pretrained weights for vision models with: `l2l.vision.models.get_pretrained_backbone()`.
-<<<<<<< HEAD
 * New vision example: MAML++. (@[DubiousCactus](https://github.com/DubiousCactus))
-
-### Changed
-=======
 * Add `keep_requires_grad` flag to `detach_module`. ([Zhaofeng Wu](https://github.com/ZhaofengWu))
->>>>>>> fab0e116
 
 ### Fixed
 
