--- conflicted
+++ resolved
@@ -10,11 +10,8 @@
 
 ### Added
 
-<<<<<<< HEAD
 * New vision example: MAML++. (@[DubiousCactus](https://github.com/DubiousCactus))
-=======
 * Add tutorial: "Demystifying Task Transforms", ([Varad Pimpalkhute](https://github.com/nightlessbaron/))
->>>>>>> 691f573c
 
 ### Changed
 
