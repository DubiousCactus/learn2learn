#! /usr/bin/env python3
# -*- coding: utf-8 -*-
# vim:fenc=utf-8
#
# Copyright © 2021 Théo Morales <theo.morales.fr@gmail.com>
#
# Distributed under terms of the MIT license.

"""
Example implementation of MAML++ on miniImageNet.
"""


import learn2learn as l2l
import numpy as np
import random
import torch

from collections import namedtuple
from typing import Tuple
from tqdm import tqdm
from learn2learn.optim.transforms.layer_step_lr_transform import PerLayerPerStepLRTransform

<<<<<<< HEAD
from learn2learn.vision.models.cnn4 import CNN4
=======
from learn2learn.vision.models.cnn4_metabatchnorm import CNN4_MetaBatchNorm
from examples.vision.mamlpp.MAMLpp import MAMLpp
>>>>>>> f2ddbc43


MetaBatch = namedtuple("MetaBatch", "support query")

train_samples, val_samples, test_samples = 38400, 9600, 12000  # Is that correct?
tasks = 600


def accuracy(predictions, targets):
    predictions = predictions.argmax(dim=1).view(targets.shape)
    return (predictions == targets).sum().float() / targets.size(0)


class MAMLppTrainer:
    def __init__(
        self,
        ways=20,
        k_shots=5,
        n_queries=5,
        steps=5,
        msl_epochs=25,
        DA_epochs=50,
        use_cuda=True,
        seed=42,
    ):
        self._use_cuda = use_cuda
        self._device = torch.device("cpu")
        if self._use_cuda and torch.cuda.device_count():
            torch.cuda.manual_seed(seed)
            self._device = torch.device("cuda")
        print(f"[*] Using device: {self._device}")
        random.seed(seed)
        np.random.seed(seed)
        torch.manual_seed(seed)

        # Dataset
        print("[*] Loading mini-ImageNet...")
        (
            self._train_tasks,
            self._valid_tasks,
            self._test_tasks,
        ) = l2l.vision.benchmarks.get_tasksets(
            "mini-imagenet",
            train_samples=k_shots+n_queries,
            train_ways=ways,
            test_samples=k_shots+n_queries,
            test_ways=ways,
            root="~/data",
        )
        print("[*] Done.")

        # Model
<<<<<<< HEAD
        self._model = CNN4(ways) # TODO: Change config for miniImageNet (32 filters ?)
=======
        self._model = CNN4_MetaBatchNorm(ways, steps)
>>>>>>> f2ddbc43
        if self._use_cuda:
            self._model.cuda()

        # Meta-Learning related
        self._steps = steps
        self._k_shots = k_shots
        self._n_queries = n_queries
        self._inner_criterion = torch.nn.CrossEntropyLoss(reduction="mean")

        # Multi-Step Loss
        self._msl_epochs = msl_epochs
        self._step_weights = torch.ones(steps, device=self._device) * (1.0 / steps)
        self._msl_decay_rate = 1.0 / steps / msl_epochs
        self._msl_min_value_for_non_final_losses = torch.tensor(0.03 / steps)
        self._msl_max_value_for_final_loss = 1.0 - (
            (steps - 1) * self._msl_min_value_for_non_final_losses
        )

        # Derivative-Order Annealing (when to start using second-order opt)
        self._derivative_order_annealing_from_epoch = DA_epochs

    def _anneal_step_weights(self):
        self._step_weights[:-1] = torch.max(
            self._step_weights[:-1] - self._msl_decay_rate,
            self._msl_min_value_for_non_final_losses,
        )
        self._step_weights[-1] = torch.min(
            self._step_weights[-1] + ((self._steps - 1) * self._msl_decay_rate),
            self._msl_max_value_for_final_loss,
        )

    def _split_batch(self, batch: tuple) -> MetaBatch:
        """
        Separate data batch into adaptation/evalutation sets.
        """
        images, labels = batch
        task_size = self._k_shots + self._n_queries
        assert task_size <= images.shape[0], "K+N are smaller than the batch size!"
        indices = torch.randperm(task_size)
        support_indices = indices[: self._k_shots]
        query_indices = indices[self._k_shots :]
        return MetaBatch(
            (
                images[support_indices],
                labels[support_indices],
            ),
            (images[query_indices], labels[query_indices]),
        )

    def _training_step(
        self,
        batch: MetaBatch,
        learner: torch.nn.Module,
        msl: bool = True,
        epoch: int = 0,
    ) -> Tuple[torch.Tensor, float]:
        s_inputs, s_labels = batch.support
        q_inputs, q_labels = batch.query
        query_loss = torch.tensor(.0, device=self._device)

        if self._use_cuda:
            s_inputs = s_inputs.float().cuda(device=self._device)
            s_labels = s_labels.cuda(device=self._device)
            q_inputs = q_inputs.float().cuda(device=self._device)
            q_labels = q_labels.cuda(device=self._device)

        # Derivative-Order Annealing
        second_order = True
        if epoch < self._derivative_order_annealing_from_epoch:
            second_order = False

        # Adapt the model on the support set
        for step in range(self._steps):
            # forward + backward + optimize
            pred = learner(s_inputs)
            support_loss = self._inner_criterion(pred, s_labels)
            learner.adapt(support_loss, first_order=not second_order)
            # Multi-Step Loss
            if msl:
                q_pred = learner(q_inputs)
                query_loss += self._step_weights[step] * self._inner_criterion(
                    q_pred, q_labels
                )

        # Evaluate the adapted model on the query set
        if not msl:
            q_pred = learner(q_inputs, inference=True)
            query_loss = self._inner_criterion(q_pred, q_labels)
        acc = accuracy(q_pred, q_labels).detach()

        return query_loss, acc

    def _testing_step(
        self, batch: MetaBatch, learner: torch.nn.Module
    ) -> Tuple[torch.Tensor, float]:
        s_inputs, s_labels = batch.support
        q_inputs, q_labels = batch.query

        if self._use_cuda:
            s_inputs = s_inputs.float().cuda(device=self._device)
            s_labels = s_labels.cuda(device=self._device)
            q_inputs = q_inputs.float().cuda(device=self._device)
            q_labels = q_labels.cuda(device=self._device)

        # Adapt the model on the support set
        for step in range(self._steps):
            # forward + backward + optimize
            pred = learner(s_inputs)
            support_loss = self._inner_criterion(pred, s_labels)
            learner.adapt(support_loss)

        # Evaluate the adapted model on the query set
        q_pred = learner(q_inputs, inference=True)
        query_loss = self._inner_criterion(q_pred, q_labels).detach()
        acc = accuracy(q_pred, q_labels)

        return query_loss, acc

    def train(
        self,
        meta_lr=0.001,
        fast_lr=0.01,
        meta_bsz=16,
        epochs=1,
        val_interval=1,
    ):
        print("[*] Training...")
        transform = PerLayerPerStepLRTransform(fast_lr, self._steps, self._model, ["conv"])
        # Setting adapt_transform=True means that the transform will be updated in
        # the *adapt* function, which is not what we want. We want it to compute gradients during
        # eval_loss.backward() only, so that it's updated in opt.step().
        mamlpp = l2l.algorithms.GBML(
            self._model,
            transform,
            lr=1.0,
            allow_nograd=True,
            adapt_transform=False,
            pass_param_names=True,
        )
        opt = torch.optim.AdamW(mamlpp.parameters(), meta_lr, betas=(0.9, 0.99))

        iter_per_epoch = (
            train_samples // (meta_bsz * (self._k_shots + self._n_queries))
        ) + 1
        print(f"[*] Training with {iter_per_epoch} iterations/epoch with {train_samples} total training samples")
        scheduler = torch.optim.lr_scheduler.CosineAnnealingLR(
            opt,
            T_max=epochs * iter_per_epoch,
            eta_min=0.00001,
        )

        for epoch in range(epochs):
            epoch_meta_train_loss, epoch_meta_train_acc = 0.0, 0.0
            for _ in tqdm(range(iter_per_epoch)):
                opt.zero_grad()
                meta_train_losses, meta_train_accs = [], []

                for _ in range(meta_bsz):
                    meta_batch = self._split_batch(self._train_tasks.sample())
                    meta_loss, meta_acc = self._training_step(
                        meta_batch,
                        mamlpp.clone(),
                        msl=(epoch < self._msl_epochs),
                        epoch=epoch,
                    )
                    meta_loss.backward()
                    meta_train_losses.append(meta_loss.detach())
                    meta_train_accs.append(meta_acc)

                epoch_meta_train_loss += torch.Tensor(meta_train_losses).mean().item()
                epoch_meta_train_acc += torch.Tensor(meta_train_accs).mean().item()

                # Average the accumulated gradients and optimize
                with torch.no_grad():
                    for p in mamlpp.parameters():
                        # Remember the MetaBatchNorm layer has parameters that don't require grad!
                        if p.requires_grad:
                            p.grad.data.mul_(1.0 / meta_bsz)

                opt.step()
                scheduler.step()
                # Multi-Step Loss
                self._anneal_step_weights()

            epoch_meta_train_loss /= iter_per_epoch
            epoch_meta_train_acc /= iter_per_epoch
            print(f"==========[Epoch {epoch}]==========")
            print(f"Meta-training Loss: {epoch_meta_train_loss:.6f}")
            print(f"Meta-training Acc: {epoch_meta_train_acc:.6f}")

            # ======= Validation ========
            if (epoch + 1) % val_interval == 0:
                # Compute the meta-validation loss
                # TODO: Go through the entire validation set, which shouldn't be shuffled, and
                # which tasks should not be continuously resampled from!
                # This may be done in the get_tasksets() method actually...
                meta_val_losses, meta_val_accs = [], []
                for _ in tqdm(range(val_samples // tasks)):
                    meta_batch = self._split_batch(self._valid_tasks.sample())
                    loss, acc = self._testing_step(meta_batch, mamlpp.clone())
                    meta_val_losses.append(loss)
                    meta_val_accs.append(acc)
                meta_val_loss = float(torch.Tensor(meta_val_losses).mean().item())
                meta_val_acc = float(torch.Tensor(meta_val_accs).mean().item())
                print(f"Meta-validation Loss: {meta_val_loss:.6f}")
                print(f"Meta-validation Accuracy: {meta_val_acc:.6f}")
            print("============================================")

        return self._model.state_dict(), transform.state_dict()

    def test(
        self,
        model_state_dict,
        trasnform_state_dict,
        meta_lr=0.001,
        fast_lr=0.01,
        meta_bsz=5,
    ):
        self._model.load_state_dict(model_state_dict)
        transform = PerLayerPerStepLRTransform(fast_lr, self._steps, self._model, ["conv"])
        transform.load_state_dict(trasnform_state_dict)
        # Setting adapt_transform=True means that the transform will be updated in
        # the *adapt* function, which is not what we want. We want it to compute gradients during
        # eval_loss.backward() only, so that it's updated in opt.step().
        mamlpp = l2l.algorithms.GBML(
            self._model,
            transform,
            lr=1.0,
            adapt_transform=False,
            pass_param_names=True,
        )

        meta_losses, meta_accs = [], []
        for _ in tqdm(range(test_samples // tasks)):
            meta_batch = self._split_batch(self._test_tasks.sample())
            loss, acc = self._testing_step(meta_batch, mamlpp.clone())
            meta_losses.append(loss)
            meta_accs.append(acc)
        loss = float(torch.Tensor(meta_losses).mean().item())
        acc = float(torch.Tensor(meta_accs).mean().item())
        print(f"Meta-training Loss: {loss:.6f}")
        print(f"Meta-training Acc: {acc:.6f}")


if __name__ == "__main__":
    mamlPlusPlus = MAMLppTrainer()
    model_state_dict, transform_state_dict = mamlPlusPlus.train()
    mamlPlusPlus.test(model_state_dict, transform_state_dict)
<|MERGE_RESOLUTION|>--- conflicted
+++ resolved
@@ -21,12 +21,7 @@
 from tqdm import tqdm
 from learn2learn.optim.transforms.layer_step_lr_transform import PerLayerPerStepLRTransform
 
-<<<<<<< HEAD
-from learn2learn.vision.models.cnn4 import CNN4
-=======
 from learn2learn.vision.models.cnn4_metabatchnorm import CNN4_MetaBatchNorm
-from examples.vision.mamlpp.MAMLpp import MAMLpp
->>>>>>> f2ddbc43
 
 
 MetaBatch = namedtuple("MetaBatch", "support query")
@@ -79,11 +74,7 @@
         print("[*] Done.")
 
         # Model
-<<<<<<< HEAD
-        self._model = CNN4(ways) # TODO: Change config for miniImageNet (32 filters ?)
-=======
         self._model = CNN4_MetaBatchNorm(ways, steps)
->>>>>>> f2ddbc43
         if self._use_cuda:
             self._model.cuda()
 
@@ -276,6 +267,7 @@
 
             # ======= Validation ========
             if (epoch + 1) % val_interval == 0:
+                self._model.backup_stats()
                 # Compute the meta-validation loss
                 # TODO: Go through the entire validation set, which shouldn't be shuffled, and
                 # which tasks should not be continuously resampled from!
@@ -290,6 +282,7 @@
                 meta_val_acc = float(torch.Tensor(meta_val_accs).mean().item())
                 print(f"Meta-validation Loss: {meta_val_loss:.6f}")
                 print(f"Meta-validation Accuracy: {meta_val_acc:.6f}")
+                self._model.restore_backup_stats()
             print("============================================")
 
         return self._model.state_dict(), transform.state_dict()
